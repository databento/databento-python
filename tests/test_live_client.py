<<<<<<< HEAD
"""
Unit tests for the Live client.
"""
=======
"""Unit tests for the Live client."""
>>>>>>> 4648cbf7
from __future__ import annotations

import pathlib
import platform
from io import BytesIO
from typing import Callable
from unittest.mock import MagicMock

import databento_dbn
import pytest
import zstandard
from databento.common.cram import BUCKET_ID_LENGTH
from databento.common.dbnstore import DBNStore
from databento.common.enums import Dataset
from databento.common.enums import Encoding
from databento.common.enums import Schema
from databento.common.enums import SType
from databento.common.error import BentoError
from databento.common.symbology import ALL_SYMBOLS
from databento.live import DBNRecord
from databento.live import client
from databento.live import gateway
from databento.live import protocol
from databento.live import session

from tests.mock_live_server import MockLiveServer


def test_live_connection_refused(
    test_api_key: str,
) -> None:
    """
    Test that a refused connection raises a BentoError.
    """
    live_client = client.Live(
        key=test_api_key,
        # Connect to something that does not exist
        gateway="localhost",
        port=0,
    )

    with pytest.raises(BentoError) as exc:
        live_client.subscribe(
            dataset=Dataset.GLBX_MDP3,
            schema=Schema.MBO,
        )

    exc.match(r"Connection to .+ failed.")


def test_live_connection_timeout(
    monkeypatch: pytest.MonkeyPatch,
    mock_live_server: MockLiveServer,
    test_api_key: str,
) -> None:
    """
    Test that a timeout raises a BentoError.

    Mock the create_connection function so that it never completes and
    set a timeout of 0.

    """
    monkeypatch.setattr(
        session,
        "CONNECT_TIMEOUT_SECONDS",
        0,
    )

    live_client = client.Live(
        key=test_api_key,
        gateway=mock_live_server.host,
        port=mock_live_server.port,
    )

    with pytest.raises(BentoError) as exc:
        live_client.subscribe(
            dataset=Dataset.GLBX_MDP3,
            schema=Schema.MBO,
        )

    # Ensure this was a timeout error
    exc.match(r"Connection to .+ timed out after 0 second\(s\)\.")


@pytest.mark.parametrize(
    "gateway",
    [
        pytest.param("", id="empty"),
        pytest.param(" ", id="space"),
    ],
)
def test_live_invalid_gateway(
    mock_live_server: MockLiveServer,
    test_api_key: str,
    gateway: str,
) -> None:
    """
    Test that specifying an invalid gateway raises a ValueError.
    """
    with pytest.raises(ValueError):
        client.Live(
            key=test_api_key,
            gateway=gateway,
            port=mock_live_server.port,
        )


@pytest.mark.parametrize(
    "port",
    [
        pytest.param("12345", id="str"),
        pytest.param(0.5, id="float"),
    ],
)
def test_live_invalid_port(
    mock_live_server: MockLiveServer,
    test_api_key: str,
    port: object,
) -> None:
    """
    Test that specifying an invalid port raises a ValueError.
    """
    with pytest.raises(ValueError):
        client.Live(
            key=test_api_key,
            gateway=mock_live_server.host,
            port=port,  # type: ignore
        )


def test_live_connection_cram_failure(
    mock_live_server: MockLiveServer,
    monkeypatch: pytest.MonkeyPatch,
    test_api_key: str,
) -> None:
    """
    Test that a failed auth message due to an incorrect CRAM raies a
    BentoError.
    """
    # Dork up the API key in the mock client to fail CRAM
    bucket_id = test_api_key[-BUCKET_ID_LENGTH:]
    invalid_key = "db-invalidkey00000000000000FFFFF"
    monkeypatch.setitem(mock_live_server._user_api_keys, bucket_id, invalid_key)

    live_client = client.Live(
        key=test_api_key,
        gateway=mock_live_server.host,
        port=mock_live_server.port,
    )

    with pytest.raises(BentoError) as exc:
        live_client.subscribe(
            dataset=Dataset.GLBX_MDP3,
            schema=Schema.MBO,
        )

    # Ensure this was an authentication error
    exc.match(r"User authentication failed:")


@pytest.mark.parametrize(
    "dataset",
    [pytest.param(dataset, id=str(dataset)) for dataset in Dataset],
)
def test_live_creation(
    test_api_key: str,
    mock_live_server: MockLiveServer,
    dataset: Dataset,
) -> None:
    """
    Test the live constructor and successful connection to the MockLiveServer.
    """
    live_client = client.Live(
        key=test_api_key,
        gateway=mock_live_server.host,
        port=mock_live_server.port,
    )

    live_client.subscribe(
        dataset=dataset,
        schema=Schema.MBO,
    )

    assert live_client.gateway == mock_live_server.host
    assert live_client.port == mock_live_server.port
    assert live_client._key == test_api_key
    assert live_client.dataset == dataset
    assert live_client.is_connected() is True


def test_live_connect_auth(
    mock_live_server: MockLiveServer,
    live_client: client.Live,
) -> None:
    """
    Test the live sent a correct AuthenticationRequest message after
    connecting.
    """
    live_client.subscribe(
        dataset=Dataset.GLBX_MDP3,
        schema=Schema.MBO,
    )

    message = mock_live_server.get_message_of_type(
        gateway.AuthenticationRequest,
        timeout=1,
    )

    assert message.auth.endswith(live_client.key[-BUCKET_ID_LENGTH:])
    assert message.dataset == live_client.dataset
    assert message.encoding == Encoding.DBN


def test_live_connect_auth_two_clients(
    mock_live_server: MockLiveServer,
    test_api_key: str,
) -> None:
    """
    Test the live sent a correct AuthenticationRequest message after connecting
    two distinct clients.
    """
    first = client.Live(
        key=test_api_key,
        gateway=mock_live_server.host,
        port=mock_live_server.port,
    )

    second = client.Live(
        key=test_api_key,
        gateway=mock_live_server.host,
        port=mock_live_server.port,
    )

    first.subscribe(
        dataset=Dataset.GLBX_MDP3,
        schema=Schema.MBO,
    )

    first_auth = mock_live_server.get_message_of_type(
        gateway.AuthenticationRequest,
        timeout=1,
    )
    assert first_auth.auth.endswith(first.key[-BUCKET_ID_LENGTH:])
    assert first_auth.dataset == first.dataset
    assert first_auth.encoding == Encoding.DBN

    second.subscribe(
        dataset=Dataset.GLBX_MDP3,
        schema=Schema.MBO,
    )

    second_auth = mock_live_server.get_message_of_type(
        gateway.AuthenticationRequest,
        timeout=1,
    )

    assert second_auth.auth.endswith(second.key[-BUCKET_ID_LENGTH:])
    assert second_auth.dataset == second.dataset
    assert second_auth.encoding == Encoding.DBN


def test_live_start(
    live_client: client.Live,
    mock_live_server: MockLiveServer,
) -> None:
    """
    Test the live sends a SesssionStart message upon calling start().
    """
    live_client.subscribe(
        dataset=Dataset.GLBX_MDP3,
        schema=Schema.MBO,
    )

    assert live_client.is_connected() is True

    live_client.start()

    live_client.block_for_close()

    message = mock_live_server.get_message_of_type(
        gateway.SessionStart,
        timeout=1,
    )

    assert message.start_session


def test_live_start_twice(
    live_client: client.Live,
) -> None:
    """
    Test that calling start() twice raises a ValueError.
    """
    live_client.subscribe(
        dataset=Dataset.GLBX_MDP3,
        schema=Schema.MBO,
    )

    live_client.start()

    with pytest.raises(ValueError):
        live_client.start()


@pytest.mark.parametrize(
    "schema",
    [pytest.param(schema, id=str(schema)) for schema in Schema],
)
@pytest.mark.parametrize(
    "stype_in",
    [pytest.param(stype, id=str(stype)) for stype in SType],
)
@pytest.mark.parametrize(
    "symbols",
    [
        pytest.param("NVDA", id="str"),
        pytest.param("ES,CL", id="str-list"),
        pytest.param(None, id="all-symbols"),
    ],
)
@pytest.mark.parametrize(
    "start",
    [
        None,
        "1680736543000000000",
    ],
)
def test_live_subscribe(
    live_client: client.Live,
    mock_live_server: MockLiveServer,
    schema: Schema,
    stype_in: SType,
    symbols: str,
    start: str,
) -> None:
    """
    Test various combination of subscription messages are serialized and
    correctly deserialized by the MockLiveServer.
    """
    live_client.subscribe(
        dataset=Dataset.GLBX_MDP3,
        schema=schema,
        stype_in=stype_in,
        symbols=symbols,
        start=start,
    )

    message = mock_live_server.get_message_of_type(
        gateway.SubscriptionRequest,
        timeout=1,
    )

    if symbols is None:
        symbols = ALL_SYMBOLS

    assert message.schema == schema
    assert message.stype_in == stype_in
    assert message.symbols == symbols
    assert message.start == start


@pytest.mark.usefixtures("mock_live_server")
def test_live_stop(
    live_client: client.Live,
) -> None:
    """
    Test that calling start() and stop() appropriately update the client state.
    """
    live_client.subscribe(
        dataset=Dataset.GLBX_MDP3,
        schema=Schema.MBO,
    )

    assert live_client.is_connected() is True

    live_client.start()

    live_client.stop()
    live_client.block_for_close()


def test_live_stop_twice(
    live_client: client.Live,
) -> None:
    """
    Test that calling stop() twice does not raise an exception.
    """
    live_client.subscribe(
        dataset=Dataset.GLBX_MDP3,
        schema=Schema.MBO,
    )

    live_client.stop()
    live_client.stop()


@pytest.mark.usefixtures("mock_live_server")
def test_live_block_for_close(
    live_client: client.Live,
) -> None:
    """
    Test that block_for_close unblocks when the connection is closed.
    """
    live_client.subscribe(
        dataset=Dataset.GLBX_MDP3,
        schema=Schema.MBO,
        stype_in=SType.INSTRUMENT_ID,
        symbols="ALL_SYMBOLS",
        start=None,
    )

    live_client.start()

    live_client.block_for_close()

    assert not live_client.is_connected()


def test_live_block_for_close_timeout(
    live_client: client.Live,
    monkeypatch: pytest.MonkeyPatch,
) -> None:
    """
    Test that block_for_close terminates the session when the timeout is
    reached.
    """
    monkeypatch.setattr(live_client, "terminate", MagicMock())
    live_client.subscribe(
        dataset=Dataset.GLBX_MDP3,
        schema=Schema.MBO,
        stype_in=SType.INSTRUMENT_ID,
        symbols="ALL_SYMBOLS",
        start=None,
    )
    live_client.block_for_close(timeout=0)
    live_client.terminate.assert_called_once()  # type: ignore


@pytest.mark.usefixtures("mock_live_server")
async def test_live_wait_for_close(
    live_client: client.Live,
) -> None:
    """
    Test that wait_for_close unblocks when the connection is closed.
    """
    live_client.subscribe(
        dataset=Dataset.GLBX_MDP3,
        schema=Schema.MBO,
        stype_in=SType.INSTRUMENT_ID,
        symbols="ALL_SYMBOLS",
        start=None,
    )

    live_client.start()

    await live_client.wait_for_close()

    assert not live_client.is_connected()


@pytest.mark.usefixtures("mock_live_server")
async def test_live_wait_for_close_timeout(
    live_client: client.Live,
    monkeypatch: pytest.MonkeyPatch,
) -> None:
    """
    Test that wait_for_close terminates the session when the timeout is
    reached.
    """
    monkeypatch.setattr(live_client, "terminate", MagicMock())

    live_client.subscribe(
        dataset=Dataset.GLBX_MDP3,
        schema=Schema.MBO,
        stype_in=SType.INSTRUMENT_ID,
        symbols="ALL_SYMBOLS",
        start=None,
    )

    await live_client.wait_for_close(timeout=0)

    live_client.terminate.assert_called_once()  # type: ignore


def test_live_add_callback(
    live_client: client.Live,
) -> None:
    """
    Test that calling add_callback adds that callback to the client.
    """

    def callback(_: object) -> None:
        pass

    live_client.add_callback(callback)
    assert live_client._user_callbacks == [callback]
    assert live_client._user_streams == []


def test_live_add_stream(
    live_client: client.Live,
) -> None:
    """
    Test that calling add_stream adds that stream to the client.
    """
    stream = BytesIO()

    live_client.add_stream(stream)
    assert live_client._user_callbacks == []
    assert live_client._user_streams == [stream]


def test_live_add_stream_invalid(
    tmp_path: pathlib.Path,
    live_client: client.Live,
) -> None:
    """
    Test that passing a non-writable stream to add_stream raises a ValueError.
    """
    with pytest.raises(ValueError):
        live_client.add_stream(object)  # type: ignore

    readable_file = tmp_path / "nope.txt"
    readable_file.touch()
    with pytest.raises(ValueError):
        live_client.add_stream(readable_file.open(mode="rb"))


@pytest.mark.skipif(platform.system() == "Windows", reason="flaky on windows runner")
async def test_live_async_iteration(
    live_client: client.Live,
) -> None:
    """
    Test async-iteration of DBN records.
    """
    live_client.subscribe(
        dataset=Dataset.GLBX_MDP3,
        schema=Schema.MBO,
        stype_in=SType.RAW_SYMBOL,
        symbols="TEST",
    )

    live_client.start()

    records: list[DBNRecord] = []
    async for record in live_client:
        records.append(record)

    assert len(records) == 4
    assert isinstance(records[0], databento_dbn.MBOMsg)
    assert isinstance(records[1], databento_dbn.MBOMsg)
    assert isinstance(records[2], databento_dbn.MBOMsg)
    assert isinstance(records[3], databento_dbn.MBOMsg)


@pytest.mark.skipif(platform.system() == "Windows", reason="flaky on windows runner")
async def test_live_async_iteration_backpressure(
    monkeypatch: pytest.MonkeyPatch,
    mock_live_server: MockLiveServer,
    test_api_key: str,
) -> None:
    """
<<<<<<< HEAD
    Test that a full queue disables reading on the transport but will resume it
    when the queue is depleted when iterating asynchronously.
=======
    Test that a full queue disables reading on the
    transport but will resume it when the queue is
    depleted when iterating asynchronously.
>>>>>>> 4648cbf7
    """
    monkeypatch.setattr(client, "DEFAULT_QUEUE_SIZE", 4)

    live_client = client.Live(
        key=test_api_key,
        gateway=mock_live_server.host,
        port=mock_live_server.port,
    )

    live_client.subscribe(
        dataset=Dataset.GLBX_MDP3,
        schema=Schema.MBO,
        stype_in=SType.RAW_SYMBOL,
        symbols="TEST",
    )

    monkeypatch.setattr(live_client._session._transport, "pause_reading", pause_mock:=MagicMock())

    live_client.start()
    it = live_client.__iter__()
    await live_client.wait_for_close()
<<<<<<< HEAD

    assert pause_mock.called

    records = list(it)
    assert len(records) == 4
    assert live_client._dbn_queue.empty()


=======

    assert pause_mock.called

    records = list(it)
    assert len(records) == 4
    assert live_client._dbn_queue.empty()


>>>>>>> 4648cbf7
@pytest.mark.skipif(platform.system() == "Windows", reason="flaky on windows runner")
async def test_live_async_iteration_dropped(
    monkeypatch: pytest.MonkeyPatch,
    mock_live_server: MockLiveServer,
    test_api_key: str,
) -> None:
    """
<<<<<<< HEAD
    Test that an artificially small queue size will drop messages when full.
=======
    Test that an artificially small queue size will
    drop messages when full.
>>>>>>> 4648cbf7
    """
    monkeypatch.setattr(client, "DEFAULT_QUEUE_SIZE", 1)

    live_client = client.Live(
        key=test_api_key,
        gateway=mock_live_server.host,
        port=mock_live_server.port,
    )

    live_client.subscribe(
        dataset=Dataset.GLBX_MDP3,
        schema=Schema.MBO,
        stype_in=SType.RAW_SYMBOL,
        symbols="TEST",
    )

    monkeypatch.setattr(live_client._session._transport, "pause_reading", pause_mock:=MagicMock())

    live_client.start()
    it = live_client.__iter__()
    await live_client.wait_for_close()

    assert pause_mock.called

    records = list(it)
    assert len(records) == 1
    assert live_client._dbn_queue.empty()

@pytest.mark.skipif(platform.system() == "Windows", reason="flaky on windows runner")
async def test_live_async_iteration_stop(
    live_client: client.Live,
) -> None:
    """
    Test that stopping in the middle of iteration does not prevent iterating
    the queue to completion.
    """
    live_client.subscribe(
        dataset=Dataset.GLBX_MDP3,
        schema=Schema.MBO,
        stype_in=SType.RAW_SYMBOL,
        symbols="TEST",
    )

    live_client.start()

    records = []
    async for record in live_client:
        records.append(record)
        live_client.stop()

    assert len(records) > 1
    assert live_client._dbn_queue.empty()


@pytest.mark.skipif(platform.system() == "Windows", reason="flaky on windows runner")
def test_live_sync_iteration(
    live_client: client.Live,
) -> None:
    """
    Test synchronous iteration of DBN records.
    """
    live_client.subscribe(
        dataset=Dataset.GLBX_MDP3,
        schema=Schema.MBO,
        stype_in=SType.RAW_SYMBOL,
        symbols="TEST",
    )

    live_client.start()

    records = []
    for record in live_client:
        records.append(record)

    assert len(records) == 4
    assert isinstance(records[0], databento_dbn.MBOMsg)
    assert isinstance(records[1], databento_dbn.MBOMsg)
    assert isinstance(records[2], databento_dbn.MBOMsg)
    assert isinstance(records[3], databento_dbn.MBOMsg)


async def test_live_callback(
    live_client: client.Live,
) -> None:
    """
    Test callback dispatch of DBN records.
    """
    live_client.subscribe(
        dataset=Dataset.GLBX_MDP3,
        schema=Schema.MBO,
        stype_in=SType.RAW_SYMBOL,
        symbols="TEST",
    )

    records = []

    def callback(record: DBNRecord) -> None:
        nonlocal records
        records.append(record)

    live_client.add_callback(callback)

    live_client.start()

    await live_client.wait_for_close()

    assert len(records) == 4
    assert isinstance(records[0], databento_dbn.MBOMsg)
    assert isinstance(records[1], databento_dbn.MBOMsg)
    assert isinstance(records[2], databento_dbn.MBOMsg)
    assert isinstance(records[3], databento_dbn.MBOMsg)


@pytest.mark.parametrize(
    "schema",
    (pytest.param(schema, id=str(schema)) for schema in Schema),
)
async def test_live_stream_to_dbn(
    tmp_path: pathlib.Path,
    test_data_path: Callable[[Schema], pathlib.Path],
    live_client: client.Live,
    schema: Schema,
) -> None:
    """
    Test that DBN data streamed by the MockLiveServer is properly re-
    constructed client side.
    """
    output = tmp_path / "output.dbn"

    live_client.subscribe(
        dataset=Dataset.GLBX_MDP3,
        schema=schema,
        stype_in=SType.RAW_SYMBOL,
        symbols="TEST",
    )
    live_client.add_stream(output.open("wb", buffering=0))

    live_client.start()

    await live_client.wait_for_close()

    expected_data = BytesIO(
        zstandard.ZstdDecompressor()
        .stream_reader(test_data_path(schema).open("rb"))
        .read(),
    )
    expected_data.seek(0)  # rewind

    assert output.read_bytes() == expected_data.read()


@pytest.mark.parametrize(
    "schema",
    (pytest.param(schema, id=str(schema)) for schema in Schema),
)
@pytest.mark.parametrize(
    "buffer_size",
    (
        1,
        2,
        3,
    ),
)
async def test_live_stream_to_dbn_with_tiny_buffer(
    tmp_path: pathlib.Path,
    test_data_path: Callable[[Schema], pathlib.Path],
    live_client: client.Live,
    schema: Schema,
    monkeypatch: pytest.MonkeyPatch,
    buffer_size: int,
) -> None:
    """
    Test that DBN data streamed by the MockLiveServer is properly re-
    constructed client side when using the small values for MIN_BUFFER_SIZE.
    """
    monkeypatch.setattr(protocol, "MIN_BUFFER_SIZE", buffer_size)
    output = tmp_path / "output.dbn"

    live_client.subscribe(
        dataset=Dataset.GLBX_MDP3,
        schema=schema,
        stype_in=SType.RAW_SYMBOL,
        symbols="TEST",
    )
    live_client.add_stream(output.open("wb", buffering=0))

    live_client.start()

    await live_client.wait_for_close()

    expected_data = BytesIO(
        zstandard.ZstdDecompressor()
        .stream_reader(test_data_path(schema).open("rb"))
        .read(),
    )
    expected_data.seek(0)  # rewind

    assert output.read_bytes() == expected_data.read()


async def test_live_disconnect_async(
    live_client: client.Live,
) -> None:
    """
    Simulates a disconnection event with an exception.

    This tests that wait_for_close properly raises a BentoError from the
    exception.

    """
    live_client.subscribe(
        dataset=Dataset.GLBX_MDP3,
        schema="mbo",
        stype_in=SType.RAW_SYMBOL,
        symbols="TEST",
    )
    live_client.start()
    assert live_client._session is not None

    wait = live_client.wait_for_close()

    protocol = live_client._session._protocol
    protocol.disconnected.set_exception(Exception("test"))

    with pytest.raises(BentoError) as exc:
        await wait

    exc.match(r"connection lost")


def test_live_disconnect(
    live_client: client.Live,
) -> None:
    """
    Simulates a disconnection event with an exception.

    This tests that block_for_close properly raises a BentoError from
    the exception.

    """
    live_client.subscribe(
        dataset=Dataset.GLBX_MDP3,
        schema="mbo",
        stype_in=SType.RAW_SYMBOL,
        symbols="TEST",
    )
    live_client.start()
    assert live_client._session is not None

    protocol = live_client._session._protocol
    protocol.disconnected.set_exception(Exception("test"))

    with pytest.raises(BentoError) as exc:
        live_client.block_for_close()

    exc.match(r"connection lost")


async def test_live_terminate(
    live_client: client.Live,
) -> None:
    """
    Test that terminate closes the connection.
    """
    live_client.subscribe(
        dataset=Dataset.GLBX_MDP3,
        schema=Schema.MBO,
        stype_in=SType.RAW_SYMBOL,
        symbols="TEST",
    )

    live_client.terminate()

    await live_client.wait_for_close()
    assert not live_client.is_connected()


@pytest.mark.parametrize(
    "schema",
    (pytest.param(schema, id=str(schema)) for schema in Schema),
)
async def test_live_iteration_with_reconnect(
    live_client: client.Live,
    test_data_path: Callable[[Schema], pathlib.Path],
    schema: Schema,
) -> None:
    """
<<<<<<< HEAD
    Test that the client can reconnect to the same subscription while
    iterating.

    The iteration should yield every record.

=======
    Test that the client can reconnect to the same subscription
    while iterating. The iteration should yield every record.
>>>>>>> 4648cbf7
    """
    live_client.subscribe(
        dataset=Dataset.GLBX_MDP3,
        schema=schema,
        stype_in=SType.RAW_SYMBOL,
        symbols="TEST",
    )

    assert live_client.is_connected()
    assert live_client.dataset == Dataset.GLBX_MDP3

    live_client.start()
    my_iter = iter(live_client)

    await live_client.wait_for_close()

    assert not live_client.is_connected()

    live_client.subscribe(
        dataset=Dataset.GLBX_MDP3,
        schema=schema,
        stype_in=SType.RAW_SYMBOL,
        symbols="TEST",
    )

    live_client.start()

    await live_client.wait_for_close()

    assert not live_client.is_connected()

    expected_data = BytesIO(
        zstandard.ZstdDecompressor()
        .stream_reader(test_data_path(schema).open("rb"))
        .read(),
    )
    dbn = DBNStore.from_bytes(expected_data)

    records = list(my_iter)
    assert len(records) == 2 * len(list(dbn))
    for record in records:
        assert isinstance(record, schema.get_record_type())


@pytest.mark.parametrize(
    "schema",
    (pytest.param(schema, id=str(schema)) for schema in Schema),
)
async def test_live_callback_with_reconnect(
    live_client: client.Live,
    test_data_path: Callable[[Schema], pathlib.Path],
    schema: Schema,
) -> None:
    """
<<<<<<< HEAD
    Test that the client can reconnect to the same subscription with a
    callback.

    That callback should emit every record.

=======
    Test that the client can reconnect to the same subscription
    with a callback. That callback should emit every record.
>>>>>>> 4648cbf7
    """
    records: list[DBNRecord] = []
    live_client.add_callback(records.append)

    for _ in range(5):
        live_client.subscribe(
            dataset=Dataset.GLBX_MDP3,
            schema=schema,
            stype_in=SType.RAW_SYMBOL,
            symbols="TEST",
        )

        assert live_client.is_connected()
        assert live_client.dataset == Dataset.GLBX_MDP3

        live_client.start()

        await live_client.wait_for_close()
        assert not live_client.is_connected()

    expected_data = BytesIO(
        zstandard.ZstdDecompressor()
        .stream_reader(test_data_path(schema).open("rb"))
        .read(),
    )
    dbn = DBNStore.from_bytes(expected_data)
    assert len(records) == 5 * len(list(dbn))

    for record in records:
        assert isinstance(record, schema.get_record_type())


@pytest.mark.parametrize(
    "schema",
    (pytest.param(schema, id=str(schema)) for schema in Schema),
)
async def test_live_stream_with_reconnect(
    tmp_path: pathlib.Path,
    live_client: client.Live,
    schema: Schema,
) -> None:
    """
<<<<<<< HEAD
    Test that the client can reconnect to the same subscription with an output
    stream.

    That output stream should be readable.

=======
    Test that the client can reconnect to the same subscription
    with an output stream. That output stream should be readable.
>>>>>>> 4648cbf7
    """
    output = tmp_path / "output.dbn"
    live_client.add_stream(output.open("wb", buffering=0))

    for _ in range(5):
        live_client.subscribe(
            dataset=Dataset.GLBX_MDP3,
            schema=schema,
            stype_in=SType.RAW_SYMBOL,
            symbols="TEST",
        )

        assert live_client.is_connected()
        assert live_client.dataset == Dataset.GLBX_MDP3

        live_client.start()

        await live_client.wait_for_close()
        assert not live_client.is_connected()

    data = DBNStore.from_file(output)

    records = list(data)
    for record in records:
        assert isinstance(record, schema.get_record_type())<|MERGE_RESOLUTION|>--- conflicted
+++ resolved
@@ -1,10 +1,6 @@
-<<<<<<< HEAD
 """
 Unit tests for the Live client.
 """
-=======
-"""Unit tests for the Live client."""
->>>>>>> 4648cbf7
 from __future__ import annotations
 
 import pathlib
@@ -567,14 +563,8 @@
     test_api_key: str,
 ) -> None:
     """
-<<<<<<< HEAD
     Test that a full queue disables reading on the transport but will resume it
     when the queue is depleted when iterating asynchronously.
-=======
-    Test that a full queue disables reading on the
-    transport but will resume it when the queue is
-    depleted when iterating asynchronously.
->>>>>>> 4648cbf7
     """
     monkeypatch.setattr(client, "DEFAULT_QUEUE_SIZE", 4)
 
@@ -596,7 +586,6 @@
     live_client.start()
     it = live_client.__iter__()
     await live_client.wait_for_close()
-<<<<<<< HEAD
 
     assert pause_mock.called
 
@@ -604,17 +593,6 @@
     assert len(records) == 4
     assert live_client._dbn_queue.empty()
 
-
-=======
-
-    assert pause_mock.called
-
-    records = list(it)
-    assert len(records) == 4
-    assert live_client._dbn_queue.empty()
-
-
->>>>>>> 4648cbf7
 @pytest.mark.skipif(platform.system() == "Windows", reason="flaky on windows runner")
 async def test_live_async_iteration_dropped(
     monkeypatch: pytest.MonkeyPatch,
@@ -622,12 +600,7 @@
     test_api_key: str,
 ) -> None:
     """
-<<<<<<< HEAD
     Test that an artificially small queue size will drop messages when full.
-=======
-    Test that an artificially small queue size will
-    drop messages when full.
->>>>>>> 4648cbf7
     """
     monkeypatch.setattr(client, "DEFAULT_QUEUE_SIZE", 1)
 
@@ -915,16 +888,11 @@
     schema: Schema,
 ) -> None:
     """
-<<<<<<< HEAD
     Test that the client can reconnect to the same subscription while
     iterating.
 
     The iteration should yield every record.
 
-=======
-    Test that the client can reconnect to the same subscription
-    while iterating. The iteration should yield every record.
->>>>>>> 4648cbf7
     """
     live_client.subscribe(
         dataset=Dataset.GLBX_MDP3,
@@ -979,16 +947,11 @@
     schema: Schema,
 ) -> None:
     """
-<<<<<<< HEAD
     Test that the client can reconnect to the same subscription with a
     callback.
 
     That callback should emit every record.
 
-=======
-    Test that the client can reconnect to the same subscription
-    with a callback. That callback should emit every record.
->>>>>>> 4648cbf7
     """
     records: list[DBNRecord] = []
     live_client.add_callback(records.append)
@@ -1031,16 +994,11 @@
     schema: Schema,
 ) -> None:
     """
-<<<<<<< HEAD
     Test that the client can reconnect to the same subscription with an output
     stream.
 
     That output stream should be readable.
 
-=======
-    Test that the client can reconnect to the same subscription
-    with an output stream. That output stream should be readable.
->>>>>>> 4648cbf7
     """
     output = tmp_path / "output.dbn"
     live_client.add_stream(output.open("wb", buffering=0))
